{
  "name": "sequelize",
  "description": "Multi dialect ORM for Node.JS",
  "version": "1.7.0-alpha2",
  "author": "Sascha Depold <sascha@depold.com>",
  "contributors": [
    {
      "name": "Sascha Depold",
      "email": "sascha@depold.com"
    },
    {
      "name": "Meg Sharkey",
      "email": "meg@metamarkets.com"
    },
    {
      "name": "Chase Geigle",
      "email": "sky@skytrife.com"
    },
    {
      "name": "Jan Aagaard Meier",
      "email": [
        "janzeh@gmail.com",
        "jmei@itu.dk"
      ]
    },
    {
      "name": "Daniel Durante",
      "email": "me@danieldurante.com"
    }
  ],
  "repository": {
    "type": "git",
    "url": "https://github.com/sequelize/sequelize.git"
  },
  "bugs": {
    "url": "https://github.com/sequelize/sequelize/issues"
  },
  "dependencies": {
    "lodash": "~1.3.1",
    "underscore.string": "~2.3.0",
    "lingo": "~0.0.5",
    "validator": "~1.3.0",
    "moment": "~2.1.0",
    "commander": "~2.0.0",
    "dottie": "0.0.8-0",
    "toposort-class": "~0.2.0",
<<<<<<< HEAD
    "generic-pool": "2.0.3",
    "promise": "~3.2.0",
    "sql": "~0.26.0"
=======
    "generic-pool": "2.0.4",
    "promise": "~3.2.0"
>>>>>>> 95a23b6d
  },
  "devDependencies": {
    "sqlite3": "~2.1.12",
    "mysql": "~2.0.0-alpha8",
    "pg": "~2.2.0",
    "buster": "~0.6.3",
    "watchr": "~2.4.3",
    "yuidocjs": "~0.3.36",
    "chai": "~1.7.2",
    "mocha": "~1.12.0",
    "chai-datetime": "~1.0.0",
    "sinon": "~1.7.3"
  },
  "keywords": [
    "mysql",
    "orm",
    "nodejs",
    "object relational mapper"
  ],
  "main": "index",
  "scripts": {
<<<<<<< HEAD
    "test": "npm run test-buster",
    "test-buster": "npm run test-buster-mysql && npm run test-buster-postgres && npm run test-buster-postgres-native && npm run test-buster-sqlite",
    "test-buster-travis": "node_modules/.bin/buster-test",
    "test-buster-mysql": "DIALECT=mysql node_modules/.bin/buster-test",
    "test-buster-postgres": "DIALECT=postgres node_modules/.bin/buster-test",
    "test-buster-postgres-native": "DIALECT=postgres-native node_modules/.bin/buster-test",
    "test-buster-sqlite": "DIALECT=sqlite node_modules/.bin/buster-test",
=======
    "test": "make all",
>>>>>>> 95a23b6d
    "docs": "node_modules/.bin/yuidoc . -o docs"
  },
  "bin": {
    "sequelize": "bin/sequelize"
  },
  "engines": {
    "node": ">=0.4.6"
  },
  "license": "MIT"
}<|MERGE_RESOLUTION|>--- conflicted
+++ resolved
@@ -44,14 +44,9 @@
     "commander": "~2.0.0",
     "dottie": "0.0.8-0",
     "toposort-class": "~0.2.0",
-<<<<<<< HEAD
-    "generic-pool": "2.0.3",
+    "generic-pool": "2.0.4",
     "promise": "~3.2.0",
     "sql": "~0.26.0"
-=======
-    "generic-pool": "2.0.4",
-    "promise": "~3.2.0"
->>>>>>> 95a23b6d
   },
   "devDependencies": {
     "sqlite3": "~2.1.12",
@@ -73,17 +68,7 @@
   ],
   "main": "index",
   "scripts": {
-<<<<<<< HEAD
-    "test": "npm run test-buster",
-    "test-buster": "npm run test-buster-mysql && npm run test-buster-postgres && npm run test-buster-postgres-native && npm run test-buster-sqlite",
-    "test-buster-travis": "node_modules/.bin/buster-test",
-    "test-buster-mysql": "DIALECT=mysql node_modules/.bin/buster-test",
-    "test-buster-postgres": "DIALECT=postgres node_modules/.bin/buster-test",
-    "test-buster-postgres-native": "DIALECT=postgres-native node_modules/.bin/buster-test",
-    "test-buster-sqlite": "DIALECT=sqlite node_modules/.bin/buster-test",
-=======
     "test": "make all",
->>>>>>> 95a23b6d
     "docs": "node_modules/.bin/yuidoc . -o docs"
   },
   "bin": {
