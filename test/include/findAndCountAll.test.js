--- conflicted
+++ resolved
@@ -141,7 +141,6 @@
       })
 
     })
-<<<<<<< HEAD
     
     it('should count on a where and not use an uneeded include', function () {
       var Project = this.sequelize.define('Project', { 
@@ -177,39 +176,41 @@
         expect(result.count).to.equal(1);
       });
     });
-=======
-
-    it("should return the correct count and rows when using a required belongsTo and a limit", function(done) {
+
+    it("should return the correct count and rows when using a required belongsTo and a limit", function() {
       var s = this.sequelize
         , Foo = s.define('Foo', {})
-        , Bar = s.define('Bar', {})
-      Foo.hasMany(Bar)
-      Bar.belongsTo(Foo)
-
-      s.sync({ force: true }).then(function() {
+        , Bar = s.define('Bar', {});
+
+      Foo.hasMany(Bar);
+      Bar.belongsTo(Foo);
+
+      return s.sync({ force: true }).then(function() {
         // Make five instances of Foo
-        return Foo.bulkCreate([{}, {}, {}, {}, {}])
+        return Foo.bulkCreate([{id: 1}, {id: 2}, {id: 3}, {id: 4}, {id: 5}]);
       }).then(function() {
         // Make four instances of Bar, related to the last four instances of Foo
-        return Bar.bulkCreate([{'FooId': 2}, {'FooId': 3}, {'FooId': 4}, {'FooId': 5}])
+        return Bar.bulkCreate([{'FooId': 2}, {'FooId': 3}, {'FooId': 4}, {'FooId': 5}]);
       }).then(function() {
         // Query for the first two instances of Foo which have related Bars
         return Foo.findAndCountAll({
           include: [{ model: Bar, required: true }],
           limit: 2
+        }).tap(function () {
+          return Foo.findAll({
+            include: [{ model: Bar, required: true }],
+            limit: 2
+          }).then(function (items) {
+            expect(items.length).to.equal(2);
+          });
         });
       }).then(function(result) {
-        // There should be four total results (Foo instances 2 through 5)
-        expect(result.count).to.equal(4)
+        expect(result.count).to.equal(4);
 
         // The first two of those should be returned due to the limit (Foo
         // instances 2 and 3)
-        expect(result.rows.length).to.equal(2)
-
-        done()
-      })
-    })
-
->>>>>>> c0a86d3b
-  })
-})+        expect(result.rows.length).to.equal(2);
+      });
+    });
+  });
+});