--- conflicted
+++ resolved
@@ -2,17 +2,9 @@
 
 # v2.0.0-dev11
 - [PERFORMANCE] increased build performance when using include, which speeds up findAll etc.
-<<<<<<< HEAD
-<<<<<<< HEAD
 - [BUG] Made it possible to use HSTORE both in attribute: HSTORE and attribute: { type: HSTORE } form. Thanks to @tomchentw [#1458](https://github.com/sequelize/sequelize/pull/1458)
-=======
 - [FEATURE] n:m now marks the columns of the through table as foreign keys and cascades them on delete and update by default.
 - [FEATURE] 1:1 and 1:m marks columns as foreign keys, and sets them to cascade on update and set null on delete. If you are working with an existing DB which does not allow null values, be sure to override those options, or disable them completely by passing useConstrations: false to your assocation call (`M1.belongsTo(M2, { useConstraints: false})`).
->>>>>>> Removed synconassocation, added ondelete and onupdate to n:m and made cascade the default, made cascade / set null the default for hasone and belongsto
-=======
-- [FEATURE] n:m now marks the columns of the through table as foreign keys and cascades them on delete and update by default.
-- [FEATURE] 1:1 and 1:m marks columns as foreign keys, and sets them to cascade on update and set null on delete. If you are working with an existing DB which does not allow null values, be sure to override those options, or disable them completely by passing useConstrations: false to your assocation call (`M1.belongsTo(M2, { useConstraints: false})`).
->>>>>>> a2b24001
 
 #### Backwards compatability changes
 - selectedValues has been removed for performance reasons, if you depend on this, please open an issue and we will help you work around it.
