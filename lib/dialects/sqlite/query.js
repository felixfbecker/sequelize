--- conflicted
+++ resolved
@@ -84,18 +84,14 @@
     this.sql = sql;
   }
 
-<<<<<<< HEAD
   //do we need benchmark for this query execution
   var benchmark = this.sequelize.options.benchmark || this.options.benchmark;
   
   if (!benchmark) {
     this.sequelize.log('Executing (' + (this.database.uuid || 'default') + '): ' + this.sql, this.options);
   } else {
-    var queryBegin = (new Date()).getTime();
-  }
-=======
-  this.sequelize.log('Executing (' + (this.database.uuid || 'default') + '): ' + this.sql, this.options);
->>>>>>> 9d99adc2
+    var queryBegin = Date.now();
+  }
 
   promise = new Promise(function(resolve) {
     var columnTypes = {};
@@ -106,14 +102,11 @@
         } else {
           resolve(new Promise(function(resolve, reject) {
             var afterExecute = function(err, results) {
-<<<<<<< HEAD
 
               if (benchmark) {
-                self.sequelize.log('Executed (' + (self.database.uuid || 'default') + '): ' + self.sql + ' in ' + ((new Date()).getTime() - queryBegin) + 'ms', self.options);
+                self.sequelize.log('Executed (' + (self.database.uuid || 'default') + '): ' + self.sql + ' in ' + (Date.now() - queryBegin) + 'ms', self.options);
               }
 
-=======
->>>>>>> 9d99adc2
               if (err) {
                 err.sql = self.sql;
                 reject(self.formatError(err));
